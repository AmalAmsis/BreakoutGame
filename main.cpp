--- conflicted
+++ resolved
@@ -1,20 +1,3 @@
-<<<<<<< HEAD
-#include <box2d/box2d.h>
-#include <iostream>
-
-int main() {
-    // Create world definition with gravity
-    b2WorldDef worldDef{};
-    worldDef.gravity = {0.0f, -9.8f};
-
-    // Create the world and get its ID
-    b2WorldId worldId = b2CreateWorld(&worldDef);
-
-    std::cout << "Box2D world created!" << std::endl;
-
-    // Destroy the world when done
-    b2DestroyWorld(worldId);
-=======
 #include "breakoutGame/breakout_game.h"
 #include "engine/bagel.h"
 #include <SDL3/SDL.h>
@@ -96,6 +79,5 @@
     SDL_DestroyRenderer(renderer);
     SDL_DestroyWindow(window);
     SDL_Quit();
->>>>>>> 1adc2151
     return 0;
 }